--- conflicted
+++ resolved
@@ -221,15 +221,7 @@
     /// Try to write invalid data to the device, or received data from the device is semantically invalid.
     /// e.g. try to write too large data that will overrun register.
     #[error("try to write invalid data to the device: {0}")]
-<<<<<<< HEAD
-    InvalidData(Box<dyn std::error::Error>),
-
-    /// Try to use unsupported feature.
-    #[error("try to use unsupported feature: {0}")]
-    NotSupported(Cow<'static, str>),
-=======
     InvalidData(Box<dyn std::error::Error + Send + Sync>),
->>>>>>> c5f82fa1
 }
 
 /// A specialized `Result` type for streaming.
